<<<<<<< HEAD
use crate::rank::Rank;
use std::ops::Not;

/// Represent a color.
#[derive(PartialOrd, PartialEq, Eq, Copy, Clone, Debug, Hash)]
pub enum Color {
    White,
    Black,
}

/// How many colors are there?
pub const NUM_COLORS: usize = 2;
/// List all colors
pub const ALL_COLORS: [Color; NUM_COLORS] = [Color::White, Color::Black];

impl Color {
    /// Convert the `Color` to a `usize` for table lookups.
    #[inline]
    pub fn to_index(&self) -> usize {
        *self as usize
    }

    /// Covert the `Color` to a rank, which reperesnts the starting position
    /// for that colors pieces.
    #[inline]
    pub fn to_my_backrank(&self) -> Rank {
        match *self {
            Color::White => Rank::First,
            Color::Black => Rank::Eighth,
        }
    }

    /// Convert a `Color` to my opponents backrank, which represents the starting position for the
    /// opponents pieces.
    #[inline]
    pub fn to_their_backrank(&self) -> Rank {
        match *self {
            Color::White => Rank::Eighth,
            Color::Black => Rank::First,
        }
    }

    /// Convert a `Color` to my second rank, which represents the starting position for my pawns.
    #[inline]
    pub fn to_second_rank(&self) -> Rank {
        match *self {
            Color::White => Rank::Second,
            Color::Black => Rank::Seventh,
        }
    }

    #[inline]
    pub fn to_fourth_rank(&self) -> Rank {
        match *self {
            Color::White => Rank::Fourth,
            Color::Black => Rank::Fifth,
        }
    }

    /// Convert a `Color` to my seventh rank, which represents the rank before pawn promotion.
    #[inline]
    pub fn to_seventh_rank(&self) -> Rank {
        match *self {
            Color::White => Rank::Seventh,
            Color::Black => Rank::Second,
        }
    }
}

impl Not for Color {
    type Output = Color;

    /// Get the other color.
    #[inline]
    fn not(self) -> Color {
        if self == Color::White {
            Color::Black
        } else {
            Color::White
        }
    }
}
=======
use crate::rank::Rank;
use std::ops::Not;

/// Represent a color.
#[derive(PartialOrd, PartialEq, Eq, Copy, Clone, Debug, Hash)]
pub enum Color {
    White,
    Black,
}

/// How many colors are there?
pub const NUM_COLORS: usize = 2;
/// List all colors
pub const ALL_COLORS: [Color; NUM_COLORS] = [Color::White, Color::Black];

impl Color {
    /// Convert the `Color` to a `usize` for table lookups.
    #[inline]
    pub fn to_index(&self) -> usize {
        *self as usize
    }

    /// Convert a `Color` to my backrank, which represents the starting rank
    /// for my pieces.
    #[inline]
    pub fn to_my_backrank(&self) -> Rank {
        match *self {
            Color::White => Rank::First,
            Color::Black => Rank::Eighth,
        }
    }

    /// Convert a `Color` to my opponents backrank, which represents the starting rank for the
    /// opponents pieces.
    #[inline]
    pub fn to_their_backrank(&self) -> Rank {
        match *self {
            Color::White => Rank::Eighth,
            Color::Black => Rank::First,
        }
    }

    /// Convert a `Color` to my second rank, which represents the starting rank for my pawns.
    #[inline]
    pub fn to_second_rank(&self) -> Rank {
        match *self {
            Color::White => Rank::Second,
            Color::Black => Rank::Seventh,
        }
    }

    /// Convert a `Color` to my fourth rank, which represents the rank of my pawns when
    /// moving two squares forward.
    #[inline]
    pub fn to_fourth_rank(&self) -> Rank {
        match *self {
            Color::White => Rank::Fourth,
            Color::Black => Rank::Fifth,
        }
    }

    /// Convert a `Color` to my seventh rank, which represents the rank before pawn promotion.
    #[inline]
    pub fn to_seventh_rank(&self) -> Rank {
        match *self {
            Color::White => Rank::Seventh,
            Color::Black => Rank::Second,
        }
    }
}

impl Not for Color {
    type Output = Color;

    /// Get the other color.
    #[inline]
    fn not(self) -> Color {
        if self == Color::White {
            Color::Black
        } else {
            Color::White
        }
    }
}
>>>>>>> ad138579
<|MERGE_RESOLUTION|>--- conflicted
+++ resolved
@@ -1,87 +1,3 @@
-<<<<<<< HEAD
-use crate::rank::Rank;
-use std::ops::Not;
-
-/// Represent a color.
-#[derive(PartialOrd, PartialEq, Eq, Copy, Clone, Debug, Hash)]
-pub enum Color {
-    White,
-    Black,
-}
-
-/// How many colors are there?
-pub const NUM_COLORS: usize = 2;
-/// List all colors
-pub const ALL_COLORS: [Color; NUM_COLORS] = [Color::White, Color::Black];
-
-impl Color {
-    /// Convert the `Color` to a `usize` for table lookups.
-    #[inline]
-    pub fn to_index(&self) -> usize {
-        *self as usize
-    }
-
-    /// Covert the `Color` to a rank, which reperesnts the starting position
-    /// for that colors pieces.
-    #[inline]
-    pub fn to_my_backrank(&self) -> Rank {
-        match *self {
-            Color::White => Rank::First,
-            Color::Black => Rank::Eighth,
-        }
-    }
-
-    /// Convert a `Color` to my opponents backrank, which represents the starting position for the
-    /// opponents pieces.
-    #[inline]
-    pub fn to_their_backrank(&self) -> Rank {
-        match *self {
-            Color::White => Rank::Eighth,
-            Color::Black => Rank::First,
-        }
-    }
-
-    /// Convert a `Color` to my second rank, which represents the starting position for my pawns.
-    #[inline]
-    pub fn to_second_rank(&self) -> Rank {
-        match *self {
-            Color::White => Rank::Second,
-            Color::Black => Rank::Seventh,
-        }
-    }
-
-    #[inline]
-    pub fn to_fourth_rank(&self) -> Rank {
-        match *self {
-            Color::White => Rank::Fourth,
-            Color::Black => Rank::Fifth,
-        }
-    }
-
-    /// Convert a `Color` to my seventh rank, which represents the rank before pawn promotion.
-    #[inline]
-    pub fn to_seventh_rank(&self) -> Rank {
-        match *self {
-            Color::White => Rank::Seventh,
-            Color::Black => Rank::Second,
-        }
-    }
-}
-
-impl Not for Color {
-    type Output = Color;
-
-    /// Get the other color.
-    #[inline]
-    fn not(self) -> Color {
-        if self == Color::White {
-            Color::Black
-        } else {
-            Color::White
-        }
-    }
-}
-=======
 use crate::rank::Rank;
 use std::ops::Not;
 
@@ -165,5 +81,4 @@
             Color::White
         }
     }
-}
->>>>>>> ad138579
+}