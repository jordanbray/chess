<<<<<<< HEAD
use std::mem::transmute;

/// Describe a rank (row) on a chess board
#[derive(Copy, Clone, PartialEq, PartialOrd, Debug, Hash)]
pub enum Rank {
    First,
    Second,
    Third,
    Fourth,
    Fifth,
    Sixth,
    Seventh,
    Eighth,
}

/// How many ranks are there?
pub const NUM_RANKS: usize = 8;

/// Enumerate all ranks
pub const ALL_RANKS: [Rank; NUM_RANKS] = [
    Rank::First,
    Rank::Second,
    Rank::Third,
    Rank::Fourth,
    Rank::Fifth,
    Rank::Sixth,
    Rank::Seventh,
    Rank::Eighth,
];

impl Rank {
    /// Convert a `usize` into a `Rank` (the inverse of to_index).  If the number is > 7, wrap
    /// around.
    #[inline]
    pub fn from_index(i: usize) -> Rank {
        unsafe { transmute((i as u8) & 7) }
    }

    /// Go one rank down.  If impossible, wrap around.
    #[inline]
    pub fn down(&self) -> Rank {
        Rank::from_index(self.to_index().wrapping_sub(1))
    }

    /// Go one file up.  If impossible, wrap around.
    #[inline]
    pub fn up(&self) -> Rank {
        Rank::from_index(self.to_index() + 1)
    }

    /// Convert this `Rank` into a `usize` between 0 and 7 (inclusive).
    #[inline]
    pub fn to_index(&self) -> usize {
        *self as usize
    }
}
=======
use crate::error::Error;
use std::mem::transmute;
use std::str::FromStr;

/// Describe a rank (row) on a chess board
#[derive(Copy, Clone, PartialEq, Eq, PartialOrd, Debug, Hash)]
pub enum Rank {
    First,
    Second,
    Third,
    Fourth,
    Fifth,
    Sixth,
    Seventh,
    Eighth,
}

/// How many ranks are there?
pub const NUM_RANKS: usize = 8;

/// Enumerate all ranks
pub const ALL_RANKS: [Rank; NUM_RANKS] = [
    Rank::First,
    Rank::Second,
    Rank::Third,
    Rank::Fourth,
    Rank::Fifth,
    Rank::Sixth,
    Rank::Seventh,
    Rank::Eighth,
];

impl Rank {
    /// Convert a `usize` into a `Rank` (the inverse of to_index).  If the number is > 7, wrap
    /// around.
    #[inline]
    pub fn from_index(i: usize) -> Rank {
        unsafe { transmute((i as u8) & 7) }
    }

    /// Go one rank down.  If impossible, wrap around.
    #[inline]
    pub fn down(&self) -> Rank {
        Rank::from_index(self.to_index().wrapping_sub(1))
    }

    /// Go one file up.  If impossible, wrap around.
    #[inline]
    pub fn up(&self) -> Rank {
        Rank::from_index(self.to_index() + 1)
    }

    /// Convert this `Rank` into a `usize` between 0 and 7 (inclusive).
    #[inline]
    pub fn to_index(&self) -> usize {
        *self as usize
    }
}

impl FromStr for Rank {
    type Err = Error;

    fn from_str(s: &str) -> Result<Self, Self::Err> {
        if s.len() < 1 {
            return Err(Error::InvalidRank);
        }
        match s.chars().next().unwrap() {
            '1' => Ok(Rank::First),
            '2' => Ok(Rank::Second),
            '3' => Ok(Rank::Third),
            '4' => Ok(Rank::Fourth),
            '5' => Ok(Rank::Fifth),
            '6' => Ok(Rank::Sixth),
            '7' => Ok(Rank::Seventh),
            '8' => Ok(Rank::Eighth),
            _ => Err(Error::InvalidRank),
        }
    }
}
>>>>>>> ad138579
<|MERGE_RESOLUTION|>--- conflicted
+++ resolved
@@ -1,61 +1,3 @@
-<<<<<<< HEAD
-use std::mem::transmute;
-
-/// Describe a rank (row) on a chess board
-#[derive(Copy, Clone, PartialEq, PartialOrd, Debug, Hash)]
-pub enum Rank {
-    First,
-    Second,
-    Third,
-    Fourth,
-    Fifth,
-    Sixth,
-    Seventh,
-    Eighth,
-}
-
-/// How many ranks are there?
-pub const NUM_RANKS: usize = 8;
-
-/// Enumerate all ranks
-pub const ALL_RANKS: [Rank; NUM_RANKS] = [
-    Rank::First,
-    Rank::Second,
-    Rank::Third,
-    Rank::Fourth,
-    Rank::Fifth,
-    Rank::Sixth,
-    Rank::Seventh,
-    Rank::Eighth,
-];
-
-impl Rank {
-    /// Convert a `usize` into a `Rank` (the inverse of to_index).  If the number is > 7, wrap
-    /// around.
-    #[inline]
-    pub fn from_index(i: usize) -> Rank {
-        unsafe { transmute((i as u8) & 7) }
-    }
-
-    /// Go one rank down.  If impossible, wrap around.
-    #[inline]
-    pub fn down(&self) -> Rank {
-        Rank::from_index(self.to_index().wrapping_sub(1))
-    }
-
-    /// Go one file up.  If impossible, wrap around.
-    #[inline]
-    pub fn up(&self) -> Rank {
-        Rank::from_index(self.to_index() + 1)
-    }
-
-    /// Convert this `Rank` into a `usize` between 0 and 7 (inclusive).
-    #[inline]
-    pub fn to_index(&self) -> usize {
-        *self as usize
-    }
-}
-=======
 use crate::error::Error;
 use std::mem::transmute;
 use std::str::FromStr;
@@ -134,5 +76,4 @@
             _ => Err(Error::InvalidRank),
         }
     }
-}
->>>>>>> ad138579
+}